--- conflicted
+++ resolved
@@ -62,12 +62,8 @@
     "mocha": "^5.1.1",
     "ora": "^2.1.0",
     "repl.history": "^0.1.4",
-<<<<<<< HEAD
     "resolve-from": "^4.0.0",
     "solc": "^0.5.0",
-=======
-    "solc": "^0.4.21",
->>>>>>> 6ce0dec8
     "solidity-parser-antlr": "^0.2.12",
     "source-map-support": "^0.5.9",
     "truffle-contract": "^3.0.5",
